-- Seed additional country and HS product data for US/Chile scenario
-- Includes 8-digit HS codes that may share numbers across destinations

-- Countries
INSERT INTO country (id, iso2, iso3, name)
VALUES
    (4, 'US', 'USA', 'United States of America'),
    (5, 'CL', 'CHL', 'Republic of Chile')
ON CONFLICT (id) DO NOTHING;

-- Advance sequence to avoid collisions after explicit id inserts
SELECT setval('country_id_seq', GREATEST((SELECT COALESCE(MAX(id),0) FROM country), nextval('country_id_seq')));

INSERT INTO country (iso2, iso3, name)
VALUES
    ('JP', 'JPN', 'Japan'),
    ('DE', 'DEU', 'Germany')
ON CONFLICT (iso2) DO NOTHING;

-- Agreement between US and Chile with 30% RVC threshold
INSERT INTO agreement (id, name, type, rvc_threshold, status, entered_into_force)
VALUES (2, 'Chile-United States FTA', 'FTA', 30.00, 'in_force', DATE '2004-01-01')
ON CONFLICT (id) DO NOTHING;

-- HS products (reuse destination-specific catalog)
INSERT INTO hs_product (id, destination_id, hs_version, hs_code, hs_label)
VALUES
    (10, 4, '2017', '87038010', 'EV passenger cars, US market specific'),
    (11, 4, '2017', '87038020', 'EV passenger cars with extended range, US'),
    (12, 5, '2017', '87038010', 'EV passenger cars, Chile market'),
    (13, 5, '2017', '87038020', 'EV passenger cars with battery swap capability, Chile')
ON CONFLICT (id) DO NOTHING;

-- MFN rates (baseline)
INSERT INTO tariff_rate (
    id, importer_id, origin_id, hs_product_id, basis, agreement_id,
    rate_type, ad_valorem_rate, specific_amount, specific_unit,
    valid_from, valid_to, source_ref)
VALUES
    -- US baseline
    (20, 4, NULL, 10, 'MFN', NULL, 'ad_valorem', 0.055, NULL, NULL,
        DATE '2017-01-01', NULL, 'MFN baseline for US EV passenger cars (8-digit)'),
    (21, 4, NULL, 11, 'MFN', NULL, 'ad_valorem', 0.060, NULL, NULL,
        DATE '2017-01-01', NULL, 'MFN baseline for US EV long-range models'),
    -- Chile baseline
    (22, 5, NULL, 12, 'MFN', NULL, 'ad_valorem', 0.080, NULL, NULL,
        DATE '2017-01-01', NULL, 'MFN baseline for Chile EV passenger cars'),
    (23, 5, NULL, 13, 'MFN', NULL, 'ad_valorem', 0.085, NULL, NULL,
        DATE '2017-01-01', NULL, 'MFN baseline for Chile EV battery swap models')
ON CONFLICT (id) DO NOTHING;

-- Preferential rates under US-Chile agreement (zero duty when RVC >= 30%)
INSERT INTO tariff_rate (
    id, importer_id, origin_id, hs_product_id, basis, agreement_id,
    rate_type, ad_valorem_rate, specific_amount, specific_unit,
    valid_from, valid_to, source_ref)
VALUES
    (24, 4, 5, 10, 'PREF', 2, 'ad_valorem', 0.000, NULL, NULL,
        DATE '2017-01-01', NULL, 'Preferential rate for Chile-origin EVs entering US'),
    (25, 5, 4, 12, 'PREF', 2, 'ad_valorem', 0.000, NULL, NULL,
        DATE '2017-01-01', NULL, 'Preferential rate for US-origin EVs entering Chile'),
    (26, 4, 5, 11, 'PREF', 2, 'ad_valorem', 0.000, NULL, NULL,
        DATE '2017-01-01', NULL, 'Preferential rate for Chile-origin EV long-range models entering US'),
    (27, 5, 4, 13, 'PREF', 2, 'ad_valorem', 0.000, NULL, NULL,
        DATE '2017-01-01', NULL, 'Preferential rate for US-origin EV battery swap models entering Chile')
ON CONFLICT (id) DO NOTHING;

-- Additional MFN-only products sharing codes with different labels
INSERT INTO hs_product (destination_id, hs_version, hs_code, hs_label)
SELECT dest, version, code, label FROM (
    VALUES
        (1, '2022', '85076010', 'Lithium-ion battery packs (EU)'),
        (1, '2022', '85076020', 'Lithium-ion battery modules (EU)'),
        (4, '2022', '85076010', 'Lithium-ion battery packs (US)'),
        (4, '2022', '85076020', 'Lithium-ion battery modules (US)')
) AS data(dest, version, code, label)
ON CONFLICT (destination_id, hs_version, hs_code) DO NOTHING;

-- MFN rates for the battery products (example values)
INSERT INTO tariff_rate (
    importer_id, origin_id, hs_product_id, basis, agreement_id,
    rate_type, ad_valorem_rate, specific_amount, specific_unit,
    valid_from, valid_to, source_ref)
SELECT importer::bigint, origin::bigint, product_id::bigint, 'MFN', NULL, 'ad_valorem', rate, NULL, NULL,
       DATE '2019-01-01', NULL, source
FROM (
    VALUES
<<<<<<< HEAD
        (4, NULL::BIGINT, (SELECT id FROM hs_product WHERE destination_id = 4 AND hs_code = '85076010' AND hs_version = '2022'), 0.025, 'MFN for US lithium-ion battery packs'),
        (4, NULL::BIGINT, (SELECT id FROM hs_product WHERE destination_id = 4 AND hs_code = '85076020' AND hs_version = '2022'), 0.030, 'MFN for US lithium-ion battery modules'),
        (1, NULL::BIGINT, (SELECT id FROM hs_product WHERE destination_id = 1 AND hs_code = '85076010' AND hs_version = '2022'), 0.020, 'MFN for EU lithium-ion battery packs'),
        (1, NULL::BIGINT, (SELECT id FROM hs_product WHERE destination_id = 1 AND hs_code = '85076020' AND hs_version = '2022'), 0.028, 'MFN for EU lithium-ion battery modules')
=======
        (4, NULL::bigint, (SELECT id FROM hs_product WHERE destination_id = 4 AND hs_code = '85076010' AND hs_version = '2022'), 0.025, 'MFN for US lithium-ion battery packs'),
        (4, NULL::bigint, (SELECT id FROM hs_product WHERE destination_id = 4 AND hs_code = '85076020' AND hs_version = '2022'), 0.030, 'MFN for US lithium-ion battery modules'),
        (1, NULL::bigint, (SELECT id FROM hs_product WHERE destination_id = 1 AND hs_code = '85076010' AND hs_version = '2022'), 0.020, 'MFN for EU lithium-ion battery packs'),
        (1, NULL::bigint, (SELECT id FROM hs_product WHERE destination_id = 1 AND hs_code = '85076020' AND hs_version = '2022'), 0.028, 'MFN for EU lithium-ion battery modules')
>>>>>>> 122b9e49
) AS rates(importer, origin, product_id, rate, source)
ON CONFLICT DO NOTHING;<|MERGE_RESOLUTION|>--- conflicted
+++ resolved
@@ -85,16 +85,9 @@
        DATE '2019-01-01', NULL, source
 FROM (
     VALUES
-<<<<<<< HEAD
-        (4, NULL::BIGINT, (SELECT id FROM hs_product WHERE destination_id = 4 AND hs_code = '85076010' AND hs_version = '2022'), 0.025, 'MFN for US lithium-ion battery packs'),
-        (4, NULL::BIGINT, (SELECT id FROM hs_product WHERE destination_id = 4 AND hs_code = '85076020' AND hs_version = '2022'), 0.030, 'MFN for US lithium-ion battery modules'),
-        (1, NULL::BIGINT, (SELECT id FROM hs_product WHERE destination_id = 1 AND hs_code = '85076010' AND hs_version = '2022'), 0.020, 'MFN for EU lithium-ion battery packs'),
-        (1, NULL::BIGINT, (SELECT id FROM hs_product WHERE destination_id = 1 AND hs_code = '85076020' AND hs_version = '2022'), 0.028, 'MFN for EU lithium-ion battery modules')
-=======
         (4, NULL::bigint, (SELECT id FROM hs_product WHERE destination_id = 4 AND hs_code = '85076010' AND hs_version = '2022'), 0.025, 'MFN for US lithium-ion battery packs'),
         (4, NULL::bigint, (SELECT id FROM hs_product WHERE destination_id = 4 AND hs_code = '85076020' AND hs_version = '2022'), 0.030, 'MFN for US lithium-ion battery modules'),
         (1, NULL::bigint, (SELECT id FROM hs_product WHERE destination_id = 1 AND hs_code = '85076010' AND hs_version = '2022'), 0.020, 'MFN for EU lithium-ion battery packs'),
         (1, NULL::bigint, (SELECT id FROM hs_product WHERE destination_id = 1 AND hs_code = '85076020' AND hs_version = '2022'), 0.028, 'MFN for EU lithium-ion battery modules')
->>>>>>> 122b9e49
 ) AS rates(importer, origin, product_id, rate, source)
 ON CONFLICT DO NOTHING;