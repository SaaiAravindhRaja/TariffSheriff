--- conflicted
+++ resolved
@@ -7,7 +7,6 @@
 
 import org.springframework.stereotype.Service;
 
-<<<<<<< HEAD
 import com.tariffsheriff.backend.tariff.dto.TariffRateLookupDto;
 import com.tariffsheriff.backend.tariff.dto.TariffRateRequestDto;
 import com.tariffsheriff.backend.tariff.exception.TariffRateNotFoundException;
@@ -20,18 +19,6 @@
 public class TariffRateServiceImpl implements TariffRateService {
     private final TariffRateRepository tariffRates;
     private final AgreementRepository agreements;
-=======
-import com.tariffsheriff.backend.model.TariffRate;
-import com.tariffsheriff.backend.model.enums.TariffBasis;
-import com.tariffsheriff.backend.model.enums.TariffRateType;
-import com.tariffsheriff.backend.repository.TariffRateRepository;
-import com.tariffsheriff.backend.tariff.dto.TariffRateRequestDto;
-import com.tariffsheriff.backend.tariff.exception.TariffRateNotFoundException;
-
-@Service
-public class TariffRateServiceImpl implements TariffCalculationService {
-    private final TariffRateRepository tariffRates;
->>>>>>> a80e4d89
 
     public TariffRateServiceImpl(TariffRateRepository tariffRates, AgreementRepository agreements) {
         this.tariffRates = tariffRates;
@@ -45,7 +32,6 @@
 
     @Override
     public TariffRate getTariffRateById(Long id) {
-<<<<<<< HEAD
         return tariffRates.findById(id)
             .orElseThrow(TariffRateNotFoundException::new);
     }
@@ -93,78 +79,6 @@
         BigDecimal totalTariff = BigDecimal.ZERO;
         BigDecimal avRate = appliedTariffRate.getAdValoremRate();
         totalTariff = totalValue.multiply(avRate);
-=======
-        return tariffRates.findById(id).orElseThrow(TariffRateNotFoundException::new);
-    }
-
-    private TariffRate resolveApplicableRate(Long importerId, Long originId, Long hsCode, String basis, LocalDate shipmentDate) {
-        if (TariffBasis.MFN.getDbValue().equalsIgnoreCase(basis)) {
-            return tariffRates.findApplicableMfn(importerId, hsCode, shipmentDate)
-                .stream()
-                .findFirst()
-                .orElseThrow(TariffRateNotFoundException::new);
-        } else if (TariffBasis.PREF.getDbValue().equalsIgnoreCase(basis)) {
-            if (originId == null) {
-                throw new TariffRateNotFoundException();
-            }
-            return tariffRates.findApplicablePreferential(importerId, originId, hsCode, shipmentDate)
-                .stream()
-                .findFirst()
-                .orElseThrow(TariffRateNotFoundException::new);
-        } else {
-            throw new TariffRateNotFoundException();
-        }
-    }
-
-    public BigDecimal calculateTariffRate(TariffRateRequestDto rq) {
-        Long importerId = rq.getImporter_id() != null ? rq.getImporter_id().longValue() : null;
-        Long originId = rq.getOrigin_id() != null ? rq.getOrigin_id().longValue() : null;
-        Long hsCode = rq.getHsCode();
-        LocalDate shipmentDate = LocalDate.now();
-
-        TariffRate tariffRateMFN = resolveApplicableRate(importerId, null, hsCode, TariffBasis.MFN.getDbValue(), shipmentDate);
-        TariffRate tariffRatePref = resolveApplicableRate(importerId, originId, hsCode, TariffBasis.PREF.getDbValue(), shipmentDate);
-
-        java.math.BigDecimal rvcThresholdPercent = tariffRatePref.getAgreement() != null ? tariffRatePref.getAgreement().getRvcThreshold() : null;
-
-        TariffRate appliedTariffRate;
-        if (rvcThresholdPercent == null) {
-            appliedTariffRate = tariffRateMFN; // fallback to MFN when threshold missing
-        } else {
-            BigDecimal rvcThresholdRatio = rvcThresholdPercent.movePointLeft(2); // convert percent (e.g., 40.00) to ratio (0.40)
-            BigDecimal RVC = rq.getMaterialCost()
-                            .add(rq.getLabourCost())
-                            .add(rq.getOverheadCost())
-                            .add(rq.getProfit())
-                            .add(rq.getOtherCosts())
-                            .divide(rq.getFOB(), 6, RoundingMode.HALF_UP);
-            appliedTariffRate = RVC.compareTo(rvcThresholdRatio) >= 0 ? tariffRatePref : tariffRateMFN;
-        }
-        BigDecimal totalValue = rq.getTotalValue();
-        BigDecimal totalTariff = BigDecimal.ZERO;
-
-        TariffRateType type = appliedTariffRate.getRateType();
-        if (type == TariffRateType.AD_VALOREM) {
-            BigDecimal avRate = appliedTariffRate.getAdValoremRate();
-            if (avRate != null) {
-                totalTariff = totalValue.multiply(avRate);
-            }
-        } else if (type == TariffRateType.SPECIFIC) {
-            BigDecimal specificAmount = appliedTariffRate.getSpecificAmount();
-            if (specificAmount != null && rq.getQuantity() != null) {
-                totalTariff = specificAmount.multiply(new BigDecimal(rq.getQuantity()));
-            }
-        } else if (type == TariffRateType.COMPOUND) {
-            BigDecimal avRate = appliedTariffRate.getAdValoremRate();
-            BigDecimal specificAmount = appliedTariffRate.getSpecificAmount();
-            if (avRate != null) {
-                totalTariff = totalValue.multiply(avRate);
-            }
-            if (specificAmount != null && rq.getQuantity() != null) {
-                totalTariff = totalTariff.add(specificAmount.multiply(new BigDecimal(rq.getQuantity())));
-            }
-        }
->>>>>>> a80e4d89
         return totalTariff;
     }
     
