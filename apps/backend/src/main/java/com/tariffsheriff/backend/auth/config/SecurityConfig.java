package com.tariffsheriff.backend.auth.config;

import lombok.RequiredArgsConstructor;
import org.springframework.beans.factory.annotation.Value;
import org.springframework.context.annotation.Bean;
import org.springframework.context.annotation.Configuration;
import org.springframework.core.annotation.Order;
import org.springframework.http.HttpMethod;
import org.springframework.security.config.Customizer;
import org.springframework.security.config.annotation.method.configuration.EnableMethodSecurity;
import org.springframework.security.config.annotation.web.builders.HttpSecurity;
import org.springframework.security.config.annotation.web.configuration.EnableWebSecurity;
import org.springframework.security.config.annotation.web.configurers.AbstractHttpConfigurer;
import org.springframework.security.config.http.SessionCreationPolicy;
import org.springframework.security.crypto.bcrypt.BCryptPasswordEncoder;
import org.springframework.security.crypto.password.PasswordEncoder;
import org.springframework.security.web.SecurityFilterChain;
import org.springframework.web.cors.CorsConfiguration;
import org.springframework.web.cors.CorsConfigurationSource;
import org.springframework.web.cors.UrlBasedCorsConfigurationSource;

import java.util.Arrays;
import java.util.List;

@Configuration
@EnableWebSecurity
@EnableMethodSecurity
@RequiredArgsConstructor
public class SecurityConfig {

    @Value("${cors.allowed-origins:}")
    private String corsAllowedOrigins;

    @Value("${cors.allowed-origin-patterns:http://localhost:* ,http://127.0.0.1:*}")
    private String corsAllowedOriginPatterns;

    @Bean
    public PasswordEncoder passwordEncoder() {
        return new BCryptPasswordEncoder();
    }

    @Bean
    public CorsConfigurationSource corsConfigurationSource() {
        CorsConfiguration configuration = new CorsConfiguration();
        List<String> origins = parseList(corsAllowedOrigins);
        List<String> originPatterns = parseList(corsAllowedOriginPatterns);

        if (!originPatterns.isEmpty()) {
            configuration.setAllowedOriginPatterns(originPatterns);
        }
        if (!origins.isEmpty()) {
            configuration.setAllowedOrigins(origins);
        }
        configuration.setAllowedMethods(Arrays.asList("GET", "POST", "PUT", "PATCH", "DELETE", "OPTIONS"));
        configuration.setAllowedHeaders(List.of("*"));
        configuration.setAllowCredentials(true);

        UrlBasedCorsConfigurationSource source = new UrlBasedCorsConfigurationSource();
        source.registerCorsConfiguration("/**", configuration);
        return source;
    }

    @Bean
    @Order(1)
    public SecurityFilterChain publicApiFilterChain(HttpSecurity http) throws Exception {
        http
                .securityMatcher("/api/tariff-rate/**", "/api/countries/**", "/api/hs-products/**")
                .cors(cors -> cors.configurationSource(corsConfigurationSource()))
                .csrf(AbstractHttpConfigurer::disable)
                .authorizeHttpRequests(auth -> auth
                        .requestMatchers(HttpMethod.GET, "/api/tariff-rate/**").permitAll()
                        .requestMatchers(HttpMethod.GET, "/api/tariff-rate").permitAll()
                        .requestMatchers(HttpMethod.GET, "/api/countries/**").permitAll()
                        .requestMatchers(HttpMethod.GET, "/api/hs-products/**").permitAll()
                        .anyRequest().denyAll())
                .sessionManagement(session -> session.sessionCreationPolicy(SessionCreationPolicy.STATELESS));

        return http.build();
    }

    @Bean
    @Order(2)
    public SecurityFilterChain secureApiFilterChain(HttpSecurity http) throws Exception {
        http
                .cors(cors -> cors.configurationSource(corsConfigurationSource()))
                .csrf(AbstractHttpConfigurer::disable)
                .authorizeHttpRequests(auth -> auth
                        .requestMatchers(HttpMethod.OPTIONS, "/**").permitAll()
                        .requestMatchers("/swagger-ui/**", "/swagger-ui.html", "/v3/api-docs/**", "/").permitAll()
                        .requestMatchers("/actuator/health").permitAll()
<<<<<<< HEAD
                        .requestMatchers("/api/auth/**").permitAll() // Keep for backwards compatibility if needed
                        .requestMatchers("/api/tariff-rate/routes").permitAll() // Public endpoint for map visualization
                        .requestMatchers("/api/news/**").permitAll() // Public news endpoints
=======
                        .requestMatchers("/api/auth/**").permitAll()
>>>>>>> 8b0877d5
                        .requestMatchers("/api/**").authenticated()
                        .anyRequest().denyAll())
                .sessionManagement(session -> session.sessionCreationPolicy(SessionCreationPolicy.STATELESS))
                .oauth2ResourceServer(oauth2 -> oauth2.jwt(Customizer.withDefaults()));

        return http.build();
    }

    private List<String> parseList(String value) {
        if (value == null)
            return List.of();
        return Arrays.stream(value.split(","))
                .map(String::trim)
                .filter(s -> !s.isBlank())
                .toList();
    }
}<|MERGE_RESOLUTION|>--- conflicted
+++ resolved
@@ -88,13 +88,10 @@
                         .requestMatchers(HttpMethod.OPTIONS, "/**").permitAll()
                         .requestMatchers("/swagger-ui/**", "/swagger-ui.html", "/v3/api-docs/**", "/").permitAll()
                         .requestMatchers("/actuator/health").permitAll()
-<<<<<<< HEAD
                         .requestMatchers("/api/auth/**").permitAll() // Keep for backwards compatibility if needed
                         .requestMatchers("/api/tariff-rate/routes").permitAll() // Public endpoint for map visualization
                         .requestMatchers("/api/news/**").permitAll() // Public news endpoints
-=======
                         .requestMatchers("/api/auth/**").permitAll()
->>>>>>> 8b0877d5
                         .requestMatchers("/api/**").authenticated()
                         .anyRequest().denyAll())
                 .sessionManagement(session -> session.sessionCreationPolicy(SessionCreationPolicy.STATELESS))
