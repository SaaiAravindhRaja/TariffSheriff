
import { BrowserRouter as Router, Routes, Route, Navigate } from 'react-router-dom'
import { QueryClient, QueryClientProvider } from '@tanstack/react-query'
import { SettingsProvider } from '@/contexts/SettingsContext'
<<<<<<< HEAD
import { ToastProvider } from '@/components/ui/toast'
=======
import { ThemeProvider } from '@/contexts/ThemeContext'
>>>>>>> 5099da9a
import { useAuth } from '@/hooks/useAuth'
import { Header } from '@/components/layout/Header'
import { Sidebar } from '@/components/layout/Sidebar'
import { Dashboard } from '@/pages/Dashboard'
import { Calculator } from '@/pages/Calculator'
import { Database } from '@/pages/Database'
import { AuthPage } from '@/pages/Auth'
import { AiAssistant } from '@/pages/AiAssistant'
import { News } from '@/pages/News'
import { Settings } from '@/pages/Settings'
import Profile from '@/pages/Profile'
import { About } from '@/pages/About'
import { Privacy } from '@/pages/Privacy'
import { Team } from '@/pages/Team'
import { Contact } from '@/pages/Contact'
import { SavedTariffs } from '@/pages/SavedTariffs'
 
import '@/styles/globals.css'
import BackgroundFX from '@/components/visual/BackgroundFX'
import Footer from '@/components/layout/Footer'

// Create a client
const queryClient = new QueryClient({
  defaultOptions: {
    queries: {
      staleTime: 1000 * 60 * 5, // 5 minutes
      gcTime: 1000 * 60 * 10, // 10 minutes
    },
  },
})

// Main App Content - only rendered when authenticated
function AppContent() {
  const { isAuthenticated, isLoading, login } = useAuth()

  // Show loading screen while checking authentication
  if (isLoading) {
    return (
      <div className="min-h-screen flex items-center justify-center bg-background">
        <div className="text-center">
          <div className="animate-spin rounded-full h-32 w-32 border-b-2 border-primary mx-auto mb-4"></div>
          <p className="text-lg text-gray-600">Loading TariffSheriff...</p>
        </div>
      </div>
    )
  }

  // Show login button if not authenticated
  if (!isAuthenticated) {
    return <AuthPage onLogin={login} />
  }

  // Show main app if authenticated
  return (
    <div className="min-h-screen bg-background font-sans antialiased relative">
      <BackgroundFX />
      {/* Skip link for keyboard users */}
      <a href="#main-content" className="sr-only focus:not-sr-only skip-link">Skip to content</a>
      <Header />
      <div className="flex">
        <Sidebar />
        <main id="main-content" className="flex-1 ml-64 transition-all duration-300">
          <Routes>
            <Route path="/" element={<Navigate to="/dashboard" replace />} />
            <Route path="/dashboard" element={<Dashboard />} />
            <Route path="/calculator" element={<Calculator />} />
            <Route path="/database" element={<Database />} />
            <Route path="/ai-assistant" element={<AiAssistant />} />
            <Route path="/news" element={<News />} />
            {/* Simplified navigation: dashboard, calculator, database, settings/profile */}
            <Route path="/profile" element={<Profile />} />
            <Route path="/settings" element={<Settings />} />
            <Route path="/about" element={<About />} />
            <Route path="/privacy" element={<Privacy />} />
            <Route path="/team" element={<Team />} />
            <Route path="/contact" element={<Contact />} />
            <Route path="/saved-tariffs" element={<SavedTariffs />} />
          </Routes>
        </main>
      </div>
      <Footer />
    </div>
  )
}

function App() {
  return (
    <QueryClientProvider client={queryClient}>
<<<<<<< HEAD
      <SettingsProvider>
        <ToastProvider>
          <Router>
            <AppContent />
          </Router>
        </ToastProvider>
      </SettingsProvider>
=======
      <ThemeProvider>
        <SettingsProvider>
          <Router>
            <AppContent />
          </Router>
        </SettingsProvider>
      </ThemeProvider>
>>>>>>> 5099da9a
    </QueryClientProvider>
  )
}

export default App<|MERGE_RESOLUTION|>--- conflicted
+++ resolved
@@ -2,11 +2,8 @@
 import { BrowserRouter as Router, Routes, Route, Navigate } from 'react-router-dom'
 import { QueryClient, QueryClientProvider } from '@tanstack/react-query'
 import { SettingsProvider } from '@/contexts/SettingsContext'
-<<<<<<< HEAD
 import { ToastProvider } from '@/components/ui/toast'
-=======
 import { ThemeProvider } from '@/contexts/ThemeContext'
->>>>>>> 5099da9a
 import { useAuth } from '@/hooks/useAuth'
 import { Header } from '@/components/layout/Header'
 import { Sidebar } from '@/components/layout/Sidebar'
@@ -95,23 +92,15 @@
 function App() {
   return (
     <QueryClientProvider client={queryClient}>
-<<<<<<< HEAD
-      <SettingsProvider>
-        <ToastProvider>
-          <Router>
-            <AppContent />
-          </Router>
-        </ToastProvider>
-      </SettingsProvider>
-=======
       <ThemeProvider>
         <SettingsProvider>
-          <Router>
-            <AppContent />
-          </Router>
+        <ToastProvider>
+            <Router>
+              <AppContent />
+            </Router>
+        </ToastProvider>
         </SettingsProvider>
       </ThemeProvider>
->>>>>>> 5099da9a
     </QueryClientProvider>
   )
 }
