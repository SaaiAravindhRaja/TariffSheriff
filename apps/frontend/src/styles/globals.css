@import url('https://fonts.googleapis.com/css2?family=Inter:wght@300;400;500;600;700&family=JetBrains+Mono:wght@400;500;600&display=swap');
@tailwind base;
@tailwind components;
@tailwind utilities;

@layer base {
  :root {
    /* Purple-Black Theme - Light Mode */
    --background: 0 0% 100%;
    --foreground: 222.2 84% 4.9%;
    --card: 0 0% 100%;
    --card-foreground: 222.2 84% 4.9%;
    --popover: 0 0% 100%;
    --popover-foreground: 222.2 84% 4.9%;
<<<<<<< HEAD
    /* Primary: subdued, slightly blue-ish purple (indigo 500) */
    --primary: 245 80% 67%;
=======
    /* Primary: Purple gradient colors */
    --primary: 263 70% 50%;
>>>>>>> a8fbc16f
    --primary-foreground: 210 40% 98%;
    --secondary: 240 33% 98%;
    --secondary-foreground: 222.2 84% 4.9%;
    --muted: 220 20% 96%;
    --muted-foreground: 220 15% 35%;
<<<<<<< HEAD
    --accent: 245 100% 97%;
    --accent-foreground: 245 40% 22%;
=======
    --accent: 263 100% 97%;
    --accent-foreground: 263 65% 20%;
>>>>>>> a8fbc16f
    --destructive: 0 84.2% 60.2%;
    --destructive-foreground: 210 40% 98%;
    --border: 220 20% 92%;
    --input: 220 20% 92%;
<<<<<<< HEAD
    --ring: 245 80% 67%;
=======
    --ring: 263 70% 50%;
>>>>>>> a8fbc16f
    --radius: 0.75rem;
  }

  .dark {
    /* Purple-Black Theme - Dark Mode */
    --background: 240 10% 8%;
    --foreground: 210 40% 98%;
    --card: 240 10% 10%;
    --card-foreground: 210 40% 98%;
    --popover: 240 10% 10%;
    --popover-foreground: 210 40% 98%;
<<<<<<< HEAD
    /* Primary: subdued, slightly blue-ish purple (indigo 500) */
    --primary: 245 80% 67%;
=======
    /* Primary: Purple gradient colors */
    --primary: 263 70% 50%;
>>>>>>> a8fbc16f
    --primary-foreground: 210 40% 98%;
    --secondary: 240 15% 18%;
    --secondary-foreground: 210 40% 98%;
<<<<<<< HEAD
    /* Cohesive dark surfaces (less blue, slightly deeper) */
    --muted: 235 18% 16%;
    --muted-foreground: 215 18% 72%;
    --accent: 235 22% 20%;
    --accent-foreground: 210 40% 98%;
    --destructive: 0 65% 40%;
    --destructive-foreground: 210 40% 98%;
    --border: 235 18% 24%;
    --input: 235 18% 24%;
    --ring: 245 80% 67%;
=======
    --muted: 240 15% 18%;
    --muted-foreground: 215 20% 70%;
    --accent: 263 35% 22%;
    --accent-foreground: 210 40% 98%;
    --destructive: 0 65% 40%;
    --destructive-foreground: 210 40% 98%;
    --border: 240 20% 22%;
    --input: 240 20% 22%;
    --ring: 263 70% 50%;
>>>>>>> a8fbc16f
  }
}

@layer base {
  * {
    @apply border-border;
  }
  body {
    @apply bg-background text-foreground font-sans;
    font-feature-settings: "rlig" 1, "calt" 1;
  }
}

@layer components {
  .glass-effect {
    @apply bg-white/10 backdrop-blur-md border border-white/20;
  }
  
  .gradient-bg {
    /* Subdued indigo gradient */
    background: linear-gradient(135deg, #6366f1 0%, #4338ca 100%);
  }
  
  .tariff-gradient {
<<<<<<< HEAD
    background: linear-gradient(135deg, #6366f1 0%, #4f46e5 50%, #4338ca 100%);
  }

  /* Smooth anchor scroll for route -> section transitions */
  html { scroll-behavior: smooth; }

  /* Highlight target section briefly on navigation */
  :target { animation: target-glow 700ms ease-out 1; }
  @keyframes target-glow {
    0% { box-shadow: 0 0 0 0 rgba(99,102,241,0.0); }
    40% { box-shadow: 0 0 0 6px rgba(99,102,241,0.25); }
    100% { box-shadow: 0 0 0 0 rgba(99,102,241,0.0); }
  }

  /* Slide-down entrance when jumping to EV categories via map selection */
  .route-jump-animate {
    animation: slide-down-soft 420ms cubic-bezier(0.22, 1, 0.36, 1) 1;
  }
  @keyframes slide-down-soft {
    0% { opacity: 0; transform: translateY(-12px); }
    100% { opacity: 1; transform: translateY(0); }
=======
    background: linear-gradient(135deg, #7c3aed 0%, #5b21b6 50%, #3730a3 100%);
  }
  
  .purple-gradient {
    background: linear-gradient(135deg, #667eea 0%, #764ba2 100%);
>>>>>>> a8fbc16f
  }
  
  .card-hover {
    @apply transition-all duration-300 hover:shadow-lg hover:shadow-brand-500/25 hover:-translate-y-1;
  }
  
  .input-focus {
    @apply focus:ring-2 focus:ring-brand-500 focus:border-brand-500 transition-all duration-200;
  }

  /* Normalize inputs in dark mode to blend with page background
     without separate grey field fills. Keep light mode unchanged. */
  .dark input[type="text"],
  .dark input[type="search"],
  .dark input[type="number"],
  .dark input[type="email"],
  .dark input[type="password"],
  .dark textarea,
  .dark select {
    /* Use theme background and border to match surrounding surface */
    background-color: hsl(var(--background)) !important;
    color: hsl(var(--foreground));
    border-color: hsl(var(--border)) !important;
  }
  .dark input::placeholder,
  .dark textarea::placeholder {
    color: rgb(148 163 184 / 0.8); /* slate-400 */
  }
}

/* Custom scrollbar */
::-webkit-scrollbar {
  width: 6px;
}

::-webkit-scrollbar-track {
  @apply bg-gray-100 dark:bg-gray-800;
}

::-webkit-scrollbar-thumb {
  @apply bg-gray-300 dark:bg-gray-600 rounded-full;
}

::-webkit-scrollbar-thumb:hover {
  @apply bg-gray-400 dark:bg-gray-500;
}

/* Loading animations */
@keyframes shimmer {
  0% {
    background-position: -200px 0;
  }
  100% {
    background-position: calc(200px + 100%) 0;
  }
}

.shimmer {
  background: linear-gradient(90deg, #f0f0f0 25%, #e0e0e0 50%, #f0f0f0 75%);
  background-size: 200px 100%;
  animation: shimmer 1.5s infinite;
}

.dark .shimmer {
  background: linear-gradient(90deg, #374151 25%, #4b5563 50%, #374151 75%);
  background-size: 200px 100%;
}

/* Custom prose styles for chat messages */
.prose {
  @apply text-foreground;
}

.prose h1, .prose h2, .prose h3, .prose h4, .prose h5, .prose h6 {
  @apply text-foreground font-semibold;
}

.prose p {
  @apply text-foreground leading-relaxed;
}

.prose ul, .prose ol {
  @apply text-foreground;
}

.prose li {
  @apply text-foreground;
}

.prose strong {
  @apply text-foreground font-semibold;
}

.prose em {
  @apply text-foreground italic;
}

.prose code {
  @apply bg-muted text-foreground px-1.5 py-0.5 rounded text-sm font-mono;
}

.prose pre {
  @apply bg-muted text-foreground rounded-lg p-4 overflow-x-auto;
}

.prose blockquote {
  @apply border-l-4 border-primary pl-4 text-muted-foreground italic;
}

.prose a {
  @apply text-primary hover:text-primary/80 underline;
}

/* Line clamp utility */
.line-clamp-2 {
  display: -webkit-box;
  -webkit-line-clamp: 2;
  -webkit-box-orient: vertical;
  overflow: hidden;
}

/* Skip link styles */
.skip-link {
  position: absolute;
  left: -9999px;
  top: auto;
  width: 1px;
  height: 1px;
  overflow: hidden;
}
.skip-link:focus,
.skip-link.focused,
.skip-link:not(.sr-only) {
  position: static;
  left: auto;
  width: auto;
  height: auto;
  padding: 0.5rem 1rem;
  margin: 0.5rem;
  background: var(--primary-foreground);
  color: var(--primary);
  border-radius: 0.25rem;
  z-index: 60;
}

/* Subtle floating blob animations for background */
@keyframes floatSlow {
  0% { transform: translate3d(0, 0, 0) scale(1); }
  50% { transform: translate3d(80px, -48px, 0) scale(1.04); }
  100% { transform: translate3d(-60px, 60px, 0) scale(1); }
}

@keyframes driftSlower {
  0% { transform: translate3d(0, 0, 0) scale(1.05); }
  50% { transform: translate3d(-96px, 40px, 0) scale(1.03); }
  100% { transform: translate3d(72px, -64px, 0) scale(1.05); }
}

/* Faster, wider drift that crosses the viewport */
@keyframes floatAcrossA {
  0% { transform: translate3d(-10vw, -5vh, 0) scale(1); }
  50% { transform: translate3d(35vw, 6vh, 0) scale(1.03); }
  100% { transform: translate3d(80vw, -4vh, 0) scale(1); }
}

@keyframes floatAcrossB {
  0% { transform: translate3d(75vw, 8vh, 0) scale(1.05); }
  50% { transform: translate3d(30vw, -6vh, 0) scale(1.02); }
  100% { transform: translate3d(-15vw, 10vh, 0) scale(1.05); }
}

.animate-float-slow {
  animation: floatSlow 30s ease-in-out infinite alternate;
  will-change: transform;
}

.animate-drift-slower {
  animation: driftSlower 42s ease-in-out infinite alternate;
  will-change: transform;
}

.animate-float-fast {
  animation: floatAcrossA 16s ease-in-out infinite alternate;
  will-change: transform;
}

.animate-drift-fast {
  animation: floatAcrossB 20s ease-in-out infinite alternate;
  will-change: transform;
}

@media (prefers-reduced-motion: reduce) {
  .animate-float-slow,
  .animate-drift-slower,
  .animate-float-fast,
  .animate-drift-fast {
    animation: none !important;
  }
}<|MERGE_RESOLUTION|>--- conflicted
+++ resolved
@@ -12,34 +12,20 @@
     --card-foreground: 222.2 84% 4.9%;
     --popover: 0 0% 100%;
     --popover-foreground: 222.2 84% 4.9%;
-<<<<<<< HEAD
     /* Primary: subdued, slightly blue-ish purple (indigo 500) */
     --primary: 245 80% 67%;
-=======
-    /* Primary: Purple gradient colors */
-    --primary: 263 70% 50%;
->>>>>>> a8fbc16f
     --primary-foreground: 210 40% 98%;
     --secondary: 240 33% 98%;
     --secondary-foreground: 222.2 84% 4.9%;
     --muted: 220 20% 96%;
     --muted-foreground: 220 15% 35%;
-<<<<<<< HEAD
     --accent: 245 100% 97%;
     --accent-foreground: 245 40% 22%;
-=======
-    --accent: 263 100% 97%;
-    --accent-foreground: 263 65% 20%;
->>>>>>> a8fbc16f
     --destructive: 0 84.2% 60.2%;
     --destructive-foreground: 210 40% 98%;
     --border: 220 20% 92%;
     --input: 220 20% 92%;
-<<<<<<< HEAD
     --ring: 245 80% 67%;
-=======
-    --ring: 263 70% 50%;
->>>>>>> a8fbc16f
     --radius: 0.75rem;
   }
 
@@ -51,17 +37,11 @@
     --card-foreground: 210 40% 98%;
     --popover: 240 10% 10%;
     --popover-foreground: 210 40% 98%;
-<<<<<<< HEAD
-    /* Primary: subdued, slightly blue-ish purple (indigo 500) */
+    /* Primary: slightly blue-ish purple (indigo 500) */
     --primary: 245 80% 67%;
-=======
-    /* Primary: Purple gradient colors */
-    --primary: 263 70% 50%;
->>>>>>> a8fbc16f
     --primary-foreground: 210 40% 98%;
     --secondary: 240 15% 18%;
     --secondary-foreground: 210 40% 98%;
-<<<<<<< HEAD
     /* Cohesive dark surfaces (less blue, slightly deeper) */
     --muted: 235 18% 16%;
     --muted-foreground: 215 18% 72%;
@@ -72,17 +52,6 @@
     --border: 235 18% 24%;
     --input: 235 18% 24%;
     --ring: 245 80% 67%;
-=======
-    --muted: 240 15% 18%;
-    --muted-foreground: 215 20% 70%;
-    --accent: 263 35% 22%;
-    --accent-foreground: 210 40% 98%;
-    --destructive: 0 65% 40%;
-    --destructive-foreground: 210 40% 98%;
-    --border: 240 20% 22%;
-    --input: 240 20% 22%;
-    --ring: 263 70% 50%;
->>>>>>> a8fbc16f
   }
 }
 
@@ -107,7 +76,6 @@
   }
   
   .tariff-gradient {
-<<<<<<< HEAD
     background: linear-gradient(135deg, #6366f1 0%, #4f46e5 50%, #4338ca 100%);
   }
 
@@ -129,13 +97,6 @@
   @keyframes slide-down-soft {
     0% { opacity: 0; transform: translateY(-12px); }
     100% { opacity: 1; transform: translateY(0); }
-=======
-    background: linear-gradient(135deg, #7c3aed 0%, #5b21b6 50%, #3730a3 100%);
-  }
-  
-  .purple-gradient {
-    background: linear-gradient(135deg, #667eea 0%, #764ba2 100%);
->>>>>>> a8fbc16f
   }
   
   .card-hover {
