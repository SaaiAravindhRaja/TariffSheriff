/** @type {import('tailwindcss').Config} */
module.exports = {
  darkMode: ["class"],
  content: [
    './pages/**/*.{ts,tsx}',
    './components/**/*.{ts,tsx}',
    './app/**/*.{ts,tsx}',
    './src/**/*.{ts,tsx}',
  ],
  prefix: "",
  theme: {
    container: {
      center: true,
      padding: "2rem",
      screens: {
        "2xl": "1400px",
      },
    },
    extend: {
      colors: {
        border: "hsl(var(--border))",
        input: "hsl(var(--input))",
        ring: "hsl(var(--ring))",
        background: "hsl(var(--background))",
        foreground: "hsl(var(--foreground))",
        primary: {
          DEFAULT: "hsl(var(--primary))",
          foreground: "hsl(var(--primary-foreground))",
        },
        secondary: {
          DEFAULT: "hsl(var(--secondary))",
          foreground: "hsl(var(--secondary-foreground))",
        },
        destructive: {
          DEFAULT: "hsl(var(--destructive))",
          foreground: "hsl(var(--destructive-foreground))",
        },
        muted: {
          DEFAULT: "hsl(var(--muted))",
          foreground: "hsl(var(--muted-foreground))",
        },
        accent: {
          DEFAULT: "hsl(var(--accent))",
          foreground: "hsl(var(--accent-foreground))",
        },
        popover: {
          DEFAULT: "hsl(var(--popover))",
          foreground: "hsl(var(--popover-foreground))",
        },
        card: {
          DEFAULT: "hsl(var(--card))",
          foreground: "hsl(var(--card-foreground))",
        },
<<<<<<< HEAD
        // Custom TariffSheriff brand colors (subdued, slightly blue-ish purple/indigo)
        brand: {
          50:  '#eef2ff',
          100: '#e0e7ff',
          200: '#c7d2fe',
          300: '#a5b4fc',
          400: '#818cf8',
          500: '#6366f1',
          600: '#4f46e5',
          700: '#4338ca',
          800: '#3730a3',
          900: '#312e81',
        },
        // Alias legacy Tailwind blue scale to brand (keeps old text-blue-*, ring-blue-* styles working)
        blue: {
          50:  '#eef2ff',
          100: '#e0e7ff',
          200: '#c7d2fe',
          300: '#a5b4fc',
          400: '#818cf8',
          500: '#6366f1',
          600: '#4f46e5',
          700: '#4338ca',
          800: '#3730a3',
          900: '#312e81',
=======
        // Custom TariffSheriff brand colors - Purple theme
        brand: {
          50: '#faf5ff',
          100: '#f3e8ff',
          200: '#e9d5ff',
          300: '#d8b4fe',
          400: '#c084fc',
          500: '#a855f7',
          600: '#9333ea',
          700: '#7e22ce',
          800: '#6b21a8',
          900: '#581c87',
>>>>>>> a8fbc16f
        },
        success: {
          50: '#f0fdf4',
          100: '#dcfce7',
          200: '#bbf7d0',
          300: '#86efac',
          400: '#4ade80',
          500: '#22c55e',
          600: '#16a34a',
          700: '#15803d',
          800: '#166534',
          900: '#14532d',
        },
        warning: {
          50: '#fffbeb',
          100: '#fef3c7',
          200: '#fde68a',
          300: '#fcd34d',
          400: '#fbbf24',
          500: '#f59e0b',
          600: '#d97706',
          700: '#b45309',
          800: '#92400e',
          900: '#78350f',
        },
        danger: {
          50: '#fef2f2',
          100: '#fee2e2',
          200: '#fecaca',
          300: '#fca5a5',
          400: '#f87171',
          500: '#ef4444',
          600: '#dc2626',
          700: '#b91c1c',
          800: '#991b1b',
          900: '#7f1d1d',
        },
      },
      borderRadius: {
        lg: "var(--radius)",
        md: "calc(var(--radius) - 2px)",
        sm: "calc(var(--radius) - 4px)",
      },
      keyframes: {
        "accordion-down": {
          from: { height: "0" },
          to: { height: "var(--radix-accordion-content-height)" },
        },
        "accordion-up": {
          from: { height: "var(--radix-accordion-content-height)" },
          to: { height: "0" },
        },
        "fade-in": {
          "0%": { opacity: "0", transform: "translateY(10px)" },
          "100%": { opacity: "1", transform: "translateY(0)" },
        },
        "slide-in": {
          "0%": { transform: "translateX(-100%)" },
          "100%": { transform: "translateX(0)" },
        },
      },
      animation: {
        "accordion-down": "accordion-down 0.2s ease-out",
        "accordion-up": "accordion-up 0.2s ease-out",
        "fade-in": "fade-in 0.5s ease-out",
        "slide-in": "slide-in 0.3s ease-out",
      },
      fontFamily: {
        sans: ['Inter', 'system-ui', 'sans-serif'],
        mono: ['JetBrains Mono', 'monospace'],
      },
    },
  },
  plugins: [require("tailwindcss-animate"), require("@tailwindcss/typography")],
}<|MERGE_RESOLUTION|>--- conflicted
+++ resolved
@@ -51,8 +51,7 @@
           DEFAULT: "hsl(var(--card))",
           foreground: "hsl(var(--card-foreground))",
         },
-<<<<<<< HEAD
-        // Custom TariffSheriff brand colors (subdued, slightly blue-ish purple/indigo)
+        // Custom TariffSheriff brand colors
         brand: {
           50:  '#eef2ff',
           100: '#e0e7ff',
@@ -77,20 +76,6 @@
           700: '#4338ca',
           800: '#3730a3',
           900: '#312e81',
-=======
-        // Custom TariffSheriff brand colors - Purple theme
-        brand: {
-          50: '#faf5ff',
-          100: '#f3e8ff',
-          200: '#e9d5ff',
-          300: '#d8b4fe',
-          400: '#c084fc',
-          500: '#a855f7',
-          600: '#9333ea',
-          700: '#7e22ce',
-          800: '#6b21a8',
-          900: '#581c87',
->>>>>>> a8fbc16f
         },
         success: {
           50: '#f0fdf4',
